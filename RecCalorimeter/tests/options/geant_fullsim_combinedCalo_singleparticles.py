import os

from GaudiKernel.SystemOfUnits import MeV,GeV

#set these in the .sh script
energy=100*GeV
num_events=1
magnetic_field=0
particleType = "pi-"

from Gaudi.Configuration import *

from Configurables import ApplicationMgr, FCCDataSvc, PodioOutput

podioevent   = FCCDataSvc("EventDataSvc")

from Configurables import GeoSvc
geoservice = GeoSvc("GeoSvc", detectors=[  'file:Detector/DetFCChhBaseline1/compact/FCChh_DectEmptyMaster.xml',
                                           'file:Detector/DetFCChhECalInclined/compact/FCChh_ECalBarrel_withCryostat.xml',
                                           'file:Detector/DetFCChhHCalTile/compact/FCChh_HCalBarrel_TileCal.xml',
                                           'file:Detector/DetFCChhHCalTile/compact/FCChh_HCalExtendedBarrel_TileCal.xml'],
                    OutputLevel = INFO)
# Geant4 service
# Configures the Geant simulation: geometry, physics list and user actions
from Configurables import SimG4Svc
geantservice = SimG4Svc("SimG4Svc", detector='SimG4DD4hepDetector', physicslist="SimG4FtfpBert", actions="SimG4FullSimActions")

# range cut
geantservice.g4PostInitCommands += ["/run/setCut 0.1 mm"]

# Magnetic field
from Configurables import SimG4ConstantMagneticFieldTool
field = SimG4ConstantMagneticFieldTool("SimG4ConstantMagneticFieldTool",FieldOn=False)

# common ECAL specific information
# readout name
ecalReadoutName = "ECalBarrelEta"

# common HCAL specific information
# readout name
hcalReadoutName = "BarHCal_Readout"
# new readout name
newHcalReadoutName = hcalReadoutName + "_phieta"
# readout name
extHcalReadoutName = "ExtBarHCal_Readout"
# new readout name 
newExtHcalReadoutName = extHcalReadoutName + "_phieta"

# Geant4 algorithm
# Translates EDM to G4Event, passes the event to G4, writes out outputs via tools
# and a tool that saves the calorimeter hits
from Configurables import SimG4Alg, SimG4SaveCalHits, InspectHitsCollectionsTool
saveecaltool = SimG4SaveCalHits("saveECalBarrelHits", readoutNames = [ecalReadoutName],
                                positionedCaloHits = "ECalBarrelPositionedHits",
                                caloHits = "ECalBarrelHits")
savehcaltool = SimG4SaveCalHits("saveHCalHits",readoutNames = [hcalReadoutName],
                                positionedCaloHits="HCalPositionedHits",
                                caloHits="HCalHits")
saveexthcaltool = SimG4SaveCalHits("saveExtHCalHits",readoutNames = [extHcalReadoutName],
                                positionedCaloHits="ExtHCalPositionedHits",
                                caloHits="ExtHCalHits")

# next, create the G4 algorithm, giving the list of names of tools ("XX/YY")
from Configurables import SimG4SingleParticleGeneratorTool
pgun = SimG4SingleParticleGeneratorTool("SimG4SingleParticleGeneratorTool",saveEdm=True,
                particleName=particleType,energyMin=energy,energyMax=energy,etaMin=1.0,etaMax=1.0,
                OutputLevel =DEBUG)

geantsim = SimG4Alg("SimG4Alg",
                       outputs= ["SimG4SaveCalHits/saveECalBarrelHits", "SimG4SaveCalHits/saveHCalHits", "SimG4SaveCalHits/saveExtHCalHits"],
                       eventProvider=pgun,
                       OutputLevel=INFO)

# Configure tools for calo reconstruction
from Configurables import CalibrateInLayersTool
calibEcells = CalibrateInLayersTool("Calibrate",
                                    # sampling fraction obtained using SamplingFractionInLayers from DetStudies package
                                    samplingFraction = [0.12125] * 4 + [0.14283] * 18 + [0.16354] * 18 + [0.17662] * 18 + [0.18867] * 18 + [0.19890] * 18 + [0.20637] * 18 + [0.20802] * 18,
                                    readoutName = ecalReadoutName,
                                    layerFieldName = "layer")

#Configure tools for calo reconstruction - Calibration to EM scale
from Configurables import CalibrateCaloHitsTool
calibHcells = CalibrateCaloHitsTool("CalibrateHCal", invSamplingFraction="34.5")

from Configurables import CreateCaloCells
createEcells = CreateCaloCells("CreateECaloCells",
                               doCellCalibration=True,
                               calibTool=calibEcells,
                               addCellNoise=False, filterCellNoise=False,
<<<<<<< HEAD
                               OutputLevel=INFO,
                               hits="ECalHits",
                               cells="ECalCells")
=======
                               OutputLevel=DEBUG,
                               hits="ECalBarrelHits",
                               cells="ECalBarrelCells")
>>>>>>> e260bbfd

createHcells = CreateCaloCells("CreateHCaloCells",
                               doCellCalibration=True,
                               calibTool=calibHcells,
                               addCellNoise = False, filterCellNoise = False,
                               OutputLevel = INFO,
                               hits="HCalHits",
                               cells="HCalCells")

createExtHcells = CreateCaloCells("CreateExtHCaloCells",
                               doCellCalibration=True,
                               calibTool=calibHcells,
                               addCellNoise = False, filterCellNoise = False,
                               OutputLevel = DEBUG,
                               hits="ExtHCalHits",
                               cells="ExtHCalCells")

# additionally for HCal
from Configurables import CreateVolumeCaloPositions
positions = CreateVolumeCaloPositions("positions", OutputLevel = INFO)
positions.hits.Path = "HCalCells"
positions.positionedHits.Path = "HCalPositions"

positionsExt = CreateVolumeCaloPositions("positionsExt", OutputLevel = VERBOSE)
positionsExt.hits.Path = "ExtHCalCells"
positionsExt.positionedHits.Path = "ExtHCalPositions"

from Configurables import RedoSegmentation
resegment = RedoSegmentation("ReSegmentation",
                             # old bitfield (readout)
                             oldReadoutName = hcalReadoutName,
                             # specify which fields are going to be altered (deleted/rewritten)
                             oldSegmentationIds = ["eta","phi"],
                             # new bitfield (readout), with new segmentation
                             newReadoutName = newHcalReadoutName,
                             debugPrint = 10,
                             OutputLevel = INFO,
                             inhits = "HCalPositions",
                             outhits = "newHCalCells")
# clusters are needed, with deposit position and cellID in bits
resegmentExt = RedoSegmentation("ReSegmentationExt",
                                # old bitfield (readout)
                                oldReadoutName = extHcalReadoutName,
                                # specify which fields are going to be altered (deleted/rewritten)
                                oldSegmentationIds = ["eta","phi"],
                                # new bitfield (readout), with new segmentation
                                newReadoutName = newExtHcalReadoutName,
                                debugPrint = 10,
                                OutputLevel = DEBUG,
                                inhits = "ExtHCalPositions",
                                outhits = "newExtHCalCells")
# clusters are needed, with deposit position and cellID in bits                                                                                                                                                                    

positions2 = CreateVolumeCaloPositions("positions2", OutputLevel = INFO)
positions2.hits.Path = "newHCalCells"
positions2.positionedHits.Path = "newHCalPositions"

positionsExt2 = CreateVolumeCaloPositions("positionsExt2", OutputLevel = VERBOSE)
positionsExt2.hits.Path = "newExtHCalCells"
positionsExt2.positionedHits.Path = "newExtHCalPositions"

# Ecal cell positions
<<<<<<< HEAD
positionsEcal = CreateVolumeCaloPositions("positionsEcal", OutputLevel = INFO)
positionsEcal.hits.Path = "ECalCells"
positionsEcal.positionedHits.Path = "ECalPositions"
=======
positionsEcal = CreateVolumeCaloPositions("positionsEcal", OutputLevel = VERBOSE)
positionsEcal.hits.Path = "ECalBarrelCells"
positionsEcal.positionedHits.Path = "ECalBarrelPositions"
>>>>>>> e260bbfd

out = PodioOutput("out",
                  OutputLevel=DEBUG)
out.outputCommands = ["keep *"]
out.filename = "output_combCalo_"+str(particleType)+str(int(energy/GeV))+"GeV.root"

#CPU information
from Configurables import AuditorSvc, ChronoAuditor
chra = ChronoAuditor()
audsvc = AuditorSvc()
audsvc.Auditors = [chra]
geantsim.AuditExecute = True
createEcells.AuditExecute = True
createHcells.AuditExecute = True
createExtHcells.AuditExecute = True
positions.AuditExecute = True
positionsExt.AuditExecute = True
resegment.AuditExecute = True
resegmentExt.AuditExecute = True
positions2.AuditExecute = True
positionsExt2.AuditExecute = True
out.AuditExecute = True

ApplicationMgr(
    TopAlg = [geantsim,
              createEcells,
              createHcells,
              createExtHcells,
              positions,
              positionsExt,
              resegment,
              resegmentExt,
              positions2,
              positionsExt2,
              positionsEcal,
              out
              ],
    EvtSel = 'NONE',
    EvtMax   = int(num_events),
    ExtSvc = [podioevent, geoservice, geantservice, audsvc],
 )<|MERGE_RESOLUTION|>--- conflicted
+++ resolved
@@ -88,15 +88,9 @@
                                doCellCalibration=True,
                                calibTool=calibEcells,
                                addCellNoise=False, filterCellNoise=False,
-<<<<<<< HEAD
-                               OutputLevel=INFO,
-                               hits="ECalHits",
-                               cells="ECalCells")
-=======
                                OutputLevel=DEBUG,
                                hits="ECalBarrelHits",
                                cells="ECalBarrelCells")
->>>>>>> e260bbfd
 
 createHcells = CreateCaloCells("CreateHCaloCells",
                                doCellCalibration=True,
@@ -159,15 +153,9 @@
 positionsExt2.positionedHits.Path = "newExtHCalPositions"
 
 # Ecal cell positions
-<<<<<<< HEAD
-positionsEcal = CreateVolumeCaloPositions("positionsEcal", OutputLevel = INFO)
-positionsEcal.hits.Path = "ECalCells"
-positionsEcal.positionedHits.Path = "ECalPositions"
-=======
 positionsEcal = CreateVolumeCaloPositions("positionsEcal", OutputLevel = VERBOSE)
 positionsEcal.hits.Path = "ECalBarrelCells"
 positionsEcal.positionedHits.Path = "ECalBarrelPositions"
->>>>>>> e260bbfd
 
 out = PodioOutput("out",
                   OutputLevel=DEBUG)
