--- conflicted
+++ resolved
@@ -96,17 +96,10 @@
                 OutputLevel = DEBUG)
 
 geantsim = SimG4Alg("SimG4Alg",
-<<<<<<< HEAD
                        outputs= ["SimG4SaveCalHits/saveECalBarrelHits", "SimG4SaveCalHits/saveECalEndcapHits", 
                                  "SimG4SaveCalHits/saveECalFwdHits", "SimG4SaveCalHits/saveHCalHits", 
                                  "SimG4SaveCalHits/saveExtHCalHits", "SimG4SaveCalHits/saveHCalEndcapHits", 
-                                 "SimG4SaveCalHits/saveHCalFwdHits", "SimG4SaveCalHits/saveTailCatcherHits"],
-=======
-                       outputs= ["SimG4SaveCalHits/saveECalBarrelHits", "SimG4SaveCalHits/saveECalEndcapHits",
-                                 "SimG4SaveCalHits/saveECalFwdHits", "SimG4SaveCalHits/saveHCalHits",
-                                 "SimG4SaveCalHits/saveExtHCalHits", "SimG4SaveCalHits/saveHCalEndcapHits",
                                  "SimG4SaveCalHits/saveHCalFwdHits"],
->>>>>>> 6ac1bcaf
                        eventProvider=pgun,
                        OutputLevel=INFO)
 
@@ -236,8 +229,6 @@
 createHcalEndcapCells.hits.Path="mergedHCalEndcapHits"
 createHcalEndcapCells.cells.Path="HCalEndcapCells"
 
-<<<<<<< HEAD
-=======
 # Create Hcal cells in forward
 mergelayersHcalFwd = MergeLayers("MergeLayersHcalFwd",
                    # take the bitfield description from the geometry service
@@ -251,7 +242,6 @@
 mergelayersHcalFwd.inhits.Path = "HCalFwdHits"
 mergelayersHcalFwd.outhits.Path = "mergedHCalFwdHits"
 
->>>>>>> 6ac1bcaf
 createHcalFwdCells = CreateCaloCells("CreateHcalFwdCaloCells",
                                  doCellCalibration=True,
                                  calibTool=calibHcalFwd,
@@ -260,19 +250,8 @@
 createHcalFwdCells.hits.Path="HCalFwdHits"
 createHcalFwdCells.cells.Path="HCalFwdCells"
 
-<<<<<<< HEAD
-# -> Tail Catcher
-createTailCatcherCells = CreateCaloCells("CreateTailCatcherCells",
-                                         doCellCalibration=False,
-                                         addCellNoise = False, filterCellNoise = False,
-                                         OutputLevel = INFO,
-                                         hits="TailCatcherHits",
-                                         cells="TailCatcherCells")
 
 out = PodioOutput("out", 
-=======
-out = PodioOutput("out",
->>>>>>> 6ac1bcaf
                   OutputLevel=INFO)
 out.outputCommands = ["drop *", "keep ECalBarrelCells", "keep ECalEndcapCells", "keep ECalFwdCells", "keep HCalBarrelCells", "keep HCalExtBarrelCells", "keep HCalEndcapCells", "keep HCalFwdCells", "keep GenParticles","keep GenVertices"]
 out.filename = "output_fullCalo_SimAndDigi_e50GeV_"+str(num_events)+"events.root"
@@ -293,7 +272,6 @@
 createExtHcalCells.AuditExecute = True
 createHcalEndcapCells.AuditExecute = True
 createHcalFwdCells.AuditExecute = True
-createTailCatcherCells.AuditExecute = True
 out.AuditExecute = True
 
 ApplicationMgr(
@@ -310,7 +288,6 @@
               mergelayersHcalEndcap,
               createHcalEndcapCells,
               createHcalFwdCells,
-              createTailCatcherCells,
               out
               ],
     EvtSel = 'NONE',
