#ifndef RECCALORIMETER_LAYEREDCALOTOWERTOOL_H
#define RECCALORIMETER_LAYEREDCALOTOWERTOOL_H

// from Gaudi
#include "GaudiAlg/GaudiTool.h"

// FCCSW
#include "DetSegmentation/FCCSWGridPhiEta.h"
#include "FWCore/DataHandle.h"
#include "RecInterface/ITowerTool.h"
class IGeoSvc;

// datamodel
namespace fcc {
class CaloHitCollection;
}

namespace dd4hep {
namespace DDSegmentation {
class Segmentation;
}
}

/** @class LayeredCaloTowerTool
 * Reconstruction/RecCalorimeter/src/components/LayeredCaloTowerTool.h
 * LayeredCaloTowerTool.h
 *
 *  Tool building the calorimeter towers for the sliding window algorithm.
 *  Towers are built of cells in eta-phi, summed over all radial layers.
 *  A tower contains all cells within certain eta and phi (tower size: '\b
 * deltaEtaTower', '\b deltaPhiTower').
 *  Distance in r plays no role, however `\b radiusForPosition` needs to be
 *  defined (e.g. to inner radius of the detector) for the cluster position
 *  calculation. By default the radius is equal to 1.
 *
 *  This tool creates towers from a single cell collection (from one
 * calorimeter).
 *
 *  It will only consider cells within the defined layers of the calorimeter, if the layers are defined by 'layer'
 * bitfield. By default it uses 0 to 130th layer.
 *
 *  For more explanation please [see reconstruction documentation](@ref
 * md_reconstruction_doc_reccalorimeter).
 *
 *  @author Anna Zaborowska
 *  @author Jana Faltova
 */

class LayeredCaloTowerTool : public GaudiTool, virtual public ITowerTool {
public:
  LayeredCaloTowerTool(const std::string& type, const std::string& name, const IInterface* parent);
  virtual ~LayeredCaloTowerTool() = default;
  /**  Initialize.
   *   @return status code
   */
  virtual StatusCode initialize() final;
  /**  Finalize.
   *   @return status code
   */
  virtual StatusCode finalize() final;
  /**  Find number of calorimeter towers.
   *   Number of towers in phi is calculated from full azimuthal angle (2 pi)
   * and the size of tower in phi ('\b deltaPhiTower').
   *   Number of towers in eta is calculated from maximum detector eta ('\b
   * etaMax`) and the size of tower in eta ('\b deltaEtaTower').
   *   @return Struct containing number of towers in eta and phi.
   */
  virtual tower towersNumber() final;
  /**  Build calorimeter towers.
   *   Tower is segmented in eta and phi, with the energy from all layers
   *   (no segmentation).
   *   @param[out] aTowers Calorimeter towers.
   *   @return Size of the cell collection.
   */
  virtual uint buildTowers(std::vector<std::vector<float>>& aTowers) final;
  /**  Get the radius (in mm) for the position calculation.
   *   Reconstructed cluster has eta and phi position, without the radial
   * coordinate. The cluster in EDM contains
   * Cartesian position, so the radial position (e.g. the inner radius of the
   * calorimeter) needs to be specified. By default it is equal to 1.
   *   @return Radius
   */
  virtual float radiusForPosition() const final;
  /**  Get the tower IDs in eta.
   *   @param[in] aEta Position of the calorimeter cell in eta
   *   @return ID (eta) of a tower
   */
  virtual uint idEta(float aEta) const final;
  /**  Get the tower IDs in phi.
   *   Tower IDs are shifted so they start at 0 (middle of cell with ID=0 is
   * phi=0, phi is defined form -pi to pi). No
   * segmentation offset is taken into account.
   *   @param[in] aPhi Position of the calorimeter cell in phi
   *   @return ID (phi) of a tower
   */
  virtual uint idPhi(float aPhi) const final;
  /**  Get the eta position of the centre of the tower.
   *   Tower IDs are shifted so they start at 0 (middle of cell with ID=0 is
   * eta=0). No segmentation offset is taken into account.
   *   @param[in] aIdEta ID (eta) of a tower
   *   @return Position of the centre of the tower
   */
  virtual float eta(int aIdEta) const final;
  /**  Get the phi position of the centre of the tower.
   *   @param[in] aIdPhi ID (phi) of a tower
   *   @return Position of the centre of the tower
   */
  virtual float phi(int aIdPhi) const final;
  /**  Correct way to access the neighbour of the phi tower, taking into account
   * the full coverage in phi.
   *   Full coverage means that first tower in phi, with ID = 0 is a direct
   * neighbour of the last tower in phi with ID = m_nPhiTower - 1).
   *   @param[in] aIPhi requested ID of a phi tower,
   *   may be < 0 or >=m_nPhiTower
   *   @return  ID of a tower - shifted and corrected
   * (in [0, m_nPhiTower) range)
   */
  uint phiNeighbour(int aIPhi) const;
  /**  Find cells belonging to a cluster.
   *   @param[in] aEta Position of the middle tower of a cluster in eta
   *   @param[in] aPhi Position of the middle tower of a cluster in phi
   *   @param[in] aHalfEtaFinal Half size of cluster in eta (in units of tower size). Cluster size is 2*aHalfEtaFinal+1
   *   @param[in] aHalfPhiFinal Half size of cluster in phi (in units of tower size). Cluster size is 2*aHalfPhiFinal+1
   *   @param[out] aEdmCluster Cluster where cells are attached to
   */
  virtual void attachCells(float aEta, float aPhi, uint aHalfEtaFinal, uint aHalfPhiFinal,
<<<<<<< HEAD
                           fcc::CaloCluster& aEdmCluster) final;
  std::shared_ptr<dd4hep::DDSegmentation::BitFieldCoder> m_decoder;
=======
                           fcc::CaloCluster& aEdmCluster, bool aEllipse = false) final;
>>>>>>> 8c1f07ed

private:
  /// Handle for calo cells (input collection)
  DataHandle<fcc::CaloHitCollection> m_cells{"calo/cells", Gaudi::DataHandle::Reader, this};
  /// Pointer to the geometry service
  SmartIF<IGeoSvc> m_geoSvc;
  /// Name of the detector readout
  Gaudi::Property<std::string> m_readoutName{this, "readoutName", "", "Name of the detector readout"};
  /// PhiEta segmentation (owned by DD4hep)
  dd4hep::DDSegmentation::FCCSWGridPhiEta* m_segmentation;
  /// Radius used to calculate cluster position from eta and phi (in mm)
  Gaudi::Property<double> m_radius{this, "radiusForPosition", 1.0,
                                   "Radius used to calculate cluster position from eta and phi (in mm)"};
  /// Maximum eta of the detector
  float m_etaMax;
  /// Maximum phi of the detector
  float m_phiMax;

  /// Size of the tower in eta
  Gaudi::Property<float> m_deltaEtaTower{this, "deltaEtaTower", 0.01, "Size of the tower in eta"};
  /// Size of the tower in phi
  Gaudi::Property<float> m_deltaPhiTower{this, "deltaPhiTower", 0.01, "Size of the tower in phi"};
  // Minimum layer (0 = first layer)
  Gaudi::Property<float> m_minimumLayer{this, "minimumLayer", 0, "Minimum cell layer"};
  // Maximum layer (130 = last layer in ECalBarrel inclined)
  Gaudi::Property<float> m_maximumLayer{this, "maximumLayer", 130, "Maximum cell layer"};
  // Restrict tower building in layers if bitfield: layer exists
  
  Gaudi::Property<float> m_addLayerRestriction{this, "addLayerRestriction", true, "set layer restriction on/off"};
  /// number of towers in eta (calculated from m_deltaEtaTower and m_etaMax)
  int m_nEtaTower;
  /// Number of towers in phi (calculated from m_deltaPhiTower)
  int m_nPhiTower;
};

#endif /* RECCALORIMETER_LAYEREDCALOTOWERTOOL_H */<|MERGE_RESOLUTION|>--- conflicted
+++ resolved
@@ -124,12 +124,8 @@
    *   @param[out] aEdmCluster Cluster where cells are attached to
    */
   virtual void attachCells(float aEta, float aPhi, uint aHalfEtaFinal, uint aHalfPhiFinal,
-<<<<<<< HEAD
-                           fcc::CaloCluster& aEdmCluster) final;
+                           fcc::CaloCluster& aEdmCluster, bool aEllipse = false) final;
   std::shared_ptr<dd4hep::DDSegmentation::BitFieldCoder> m_decoder;
-=======
-                           fcc::CaloCluster& aEdmCluster, bool aEllipse = false) final;
->>>>>>> 8c1f07ed
 
 private:
   /// Handle for calo cells (input collection)
