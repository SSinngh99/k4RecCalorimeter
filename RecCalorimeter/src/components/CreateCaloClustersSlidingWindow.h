--- conflicted
+++ resolved
@@ -172,11 +172,7 @@
   bool m_checkPhiLocalMax;
   /// Flag if a check on local maxima in eta should be done (temporary, to test the algorithm)
   bool m_checkEtaLocalMax;
-<<<<<<< HEAD
-  /// Flag if references to cells should be done)
-=======
   /// Flag if references to the cells should be saved
->>>>>>> 8a8fb318
   bool m_saveCells;
 
 };
