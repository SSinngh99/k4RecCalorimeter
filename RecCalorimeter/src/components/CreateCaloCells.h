#ifndef RECCALORIMETER_CREATECALOCELLS_H
#define RECCALORIMETER_CREATECALOCELLS_H

#include "GaudiAlg/GaudiAlgorithm.h"
#include "GaudiKernel/ToolHandle.h"

#include "FWCore/DataHandle.h"

#include "RecInterface/IMergeCaloHitsTool.h"
#include "RecInterface/ICalibrateCaloHitsTool.h"
#include "RecInterface/INoiseCaloCellsTool.h"

class IGeoSvc;

/** @class CreateCaloCells
 *
 *  Algorithm for creating calorimeter cells from Geant4 hits. 
 *  Tube geometry with PhiEta segmentation expected.
 * 
 *  Flow of the program:
 *  1/ Merge Geant4 hits with same cellID
 *  2/ Calibrate to electromagnetic scale (if calibration switched on)
 *  3/ Prepare random noise hits for each cell (if noise switched on)
 *  4/ Merge signal with noise hits (if noise switched on)
 *  5/ Filter cell energy and accept only cells with energy above threshold (if noise + filtering switched on)
 * 
 *  Tools caled:
 *    - MergeCaloHitsTool
 *    - CalibrateCaloHitsTool
 *    - NoiseCaloCellsTool
 *   
 *  @author Jana Faltova
 *  @date   2016-09
 *
 */

class CreateCaloCells : public GaudiAlgorithm 
{
public:
  CreateCaloCells(const std::string& name, ISvcLocator* svcLoc);

  StatusCode initialize();

  StatusCode execute();

  StatusCode finalize();

private:

  StatusCode prepareEmptyCells(std::vector<fcc::CaloHit*>& caloCells);

  /// Handle for merging Geant4 hits tool
  ToolHandle<IMergeCaloHitsTool> m_mergeTool;
  /// Handle for calibration Geant4 energy to EM scale tool
  ToolHandle<ICalibrateCaloHitsTool> m_calibTool;
  /// Handle for the calorimeter cells noise tool
  ToolHandle<INoiseCaloCellsTool> m_noiseTool;

  /// Calibrate to EM scale?
  Gaudi::Property<bool> m_doCellCalibration{this, "doCellCalibration", true, "Calibrate to EM scale?"};
  /// Add noise to cells?
  Gaudi::Property<bool> m_addCellNoise{this, "addCellNoise", true, "Add noise to cells?"};
  /// Save only cells with energy above threshold?
  Gaudi::Property<bool> m_filterCellNoise{this, "filterCellNoise", false, "Save only cells with energy above threshold?"};
  /// Handle for calo hits (input collection)
  DataHandle<fcc::CaloHitCollection> m_hits;
  /// Handle for calo cells (output collection)
  DataHandle<fcc::CaloHitCollection> m_cells;
  /// Name of the detector readout
<<<<<<< HEAD
  Gaudi::Property<std::string> m_readoutName{this, "readoutName", "ECalHitsPhiEta", "Name of the detector readout"};
  /// Name of active volumes (material name)
  Gaudi::Property<std::string> m_activeVolumeName{this, "activeVolumeName", "LAr", "Name of the active volumes (material name)"};
  /// Number of volumes with active material which are not readout(e.g. ECAL: LAr bath in cryostat)
  Gaudi::Property<unsigned> m_numVolumesRemove{this, "numVolumesRemove", 0, "Number of volumes with active material which are not readout"};
=======
  std::string m_readoutName;
  /// Name of active volumes
  std::string m_activeVolumeName;
>>>>>>> ee2ec569
  /// Name of active layers for sampling calorimeter
  Gaudi::Property<std::string> m_activeFieldName{this, "activeFieldName", "active_layer", "Name of active layers for sampling calorimeter"};
  /// Name of the fields describing the segmented volume
  Gaudi::Property<std::vector<std::string>> m_fieldNames{this, "fieldNames", {}, "Name of the fields describing the segmented volume"};
  /// Values of the fields describing the segmented volume
  Gaudi::Property<std::vector<int>> m_fieldValues{this, "fieldValues", {}, "Values of the fields describing the segmented volume"};

  /// Pointer to the geometry service
  SmartIF<IGeoSvc> m_geoSvc;
  /// Vector of noise hits
  std::vector<fcc::CaloHit*> m_edmHitsNoiseVector;

};

#endif /* RECCALORIMETER_CREATECALOCELLS_H */<|MERGE_RESOLUTION|>--- conflicted
+++ resolved
@@ -14,27 +14,27 @@
 
 /** @class CreateCaloCells
  *
- *  Algorithm for creating calorimeter cells from Geant4 hits. 
+ *  Algorithm for creating calorimeter cells from Geant4 hits.
  *  Tube geometry with PhiEta segmentation expected.
- * 
+ *
  *  Flow of the program:
  *  1/ Merge Geant4 hits with same cellID
  *  2/ Calibrate to electromagnetic scale (if calibration switched on)
  *  3/ Prepare random noise hits for each cell (if noise switched on)
  *  4/ Merge signal with noise hits (if noise switched on)
  *  5/ Filter cell energy and accept only cells with energy above threshold (if noise + filtering switched on)
- * 
+ *
  *  Tools caled:
  *    - MergeCaloHitsTool
  *    - CalibrateCaloHitsTool
  *    - NoiseCaloCellsTool
- *   
+ *
  *  @author Jana Faltova
  *  @date   2016-09
  *
  */
 
-class CreateCaloCells : public GaudiAlgorithm 
+class CreateCaloCells : public GaudiAlgorithm
 {
 public:
   CreateCaloCells(const std::string& name, ISvcLocator* svcLoc);
@@ -67,17 +67,9 @@
   /// Handle for calo cells (output collection)
   DataHandle<fcc::CaloHitCollection> m_cells;
   /// Name of the detector readout
-<<<<<<< HEAD
   Gaudi::Property<std::string> m_readoutName{this, "readoutName", "ECalHitsPhiEta", "Name of the detector readout"};
   /// Name of active volumes (material name)
   Gaudi::Property<std::string> m_activeVolumeName{this, "activeVolumeName", "LAr", "Name of the active volumes (material name)"};
-  /// Number of volumes with active material which are not readout(e.g. ECAL: LAr bath in cryostat)
-  Gaudi::Property<unsigned> m_numVolumesRemove{this, "numVolumesRemove", 0, "Number of volumes with active material which are not readout"};
-=======
-  std::string m_readoutName;
-  /// Name of active volumes
-  std::string m_activeVolumeName;
->>>>>>> ee2ec569
   /// Name of active layers for sampling calorimeter
   Gaudi::Property<std::string> m_activeFieldName{this, "activeFieldName", "active_layer", "Name of active layers for sampling calorimeter"};
   /// Name of the fields describing the segmented volume
