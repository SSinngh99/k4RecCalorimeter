#include "TubeLayerPhiEtaCaloTool.h"

// segm
#include "DD4hep/Detector.h"
#include "DetCommon/DetUtils.h"
#include "DetInterface/IGeoSvc.h"

<<<<<<< HEAD
DECLARE_COMPONENT(TubeLayerPhiEtaCaloTool)
=======
#include "DDSegmentation/MultiSegmentation.h"

DECLARE_TOOL_FACTORY(TubeLayerPhiEtaCaloTool)
>>>>>>> c4ffd3f4

TubeLayerPhiEtaCaloTool::TubeLayerPhiEtaCaloTool(const std::string& type, const std::string& name,
                                                 const IInterface* parent)
    : GaudiTool(type, name, parent) {
  declareInterface<ICalorimeterTool>(this);
}

StatusCode TubeLayerPhiEtaCaloTool::initialize() {
  StatusCode sc = GaudiTool::initialize();
  if (sc.isFailure()) return sc;
  m_geoSvc = service("GeoSvc");
  if (!m_geoSvc) {
    error() << "Unable to locate Geometry Service. "
            << "Make sure you have GeoSvc and SimSvc in the right order in the configuration." << endmsg;
    return StatusCode::FAILURE;
  }
  if (m_readoutName != "") {
    // Check if readouts exist
    info() << "Readout: " << m_readoutName << endmsg;
    if (m_geoSvc->lcdd()->readouts().find(m_readoutName) == m_geoSvc->lcdd()->readouts().end()) {
      error() << "Readout <<" << m_readoutName << ">> does not exist." << endmsg;
      return StatusCode::FAILURE;
    }
  }
  return sc;
}

StatusCode TubeLayerPhiEtaCaloTool::finalize() { return GaudiTool::finalize(); }

StatusCode TubeLayerPhiEtaCaloTool::prepareEmptyCells(std::unordered_map<uint64_t, double>& aCells) {
  // Get the total number of active volumes in the geometry
  auto highestVol = gGeoManager->GetTopVolume();
  unsigned int numLayers;
  if (!m_activeVolumesNumber) {
    numLayers = det::utils::countPlacedVolumes(highestVol, m_activeVolumeName);
  } else {
    // used when MergeLayers tool is used. To be removed once MergeLayer gets replaced by RedoSegmentation.
    numLayers = m_activeVolumesNumber;
  }
  info() << "Number of active layers " << numLayers << endmsg;

  // get PhiEta segmentation
  const dd4hep::DDSegmentation::FCCSWGridPhiEta* segmentation = nullptr;
  const dd4hep::DDSegmentation::MultiSegmentation* segmentationMulti = nullptr;
  segmentation = dynamic_cast<dd4hep::DDSegmentation::FCCSWGridPhiEta*>(
      m_geoSvc->lcdd()->readout(m_readoutName).segmentation().segmentation());
  if (segmentation == nullptr) {
    segmentationMulti = dynamic_cast<dd4hep::DDSegmentation::MultiSegmentation*>(
      m_geoSvc->lcdd()->readout(m_readoutName).segmentation().segmentation());
    if (segmentationMulti == nullptr) {
      error() << "There is no phi-eta or multi- segmentation for the readout " << m_readoutName << " defined." << endmsg;
      return StatusCode::FAILURE;
    } else {
      // check if multisegmentation contains only phi-eta sub-segmentations
      const dd4hep::DDSegmentation::FCCSWGridPhiEta* subsegmentation = nullptr;
      for (const auto& subSegm: segmentationMulti->subSegmentations()) {
        subsegmentation = dynamic_cast<dd4hep::DDSegmentation::FCCSWGridPhiEta*>(subSegm.segmentation);
        if (subsegmentation == nullptr) {
          error() << "At least one of the sub-segmentations in MultiSegmentation named " << m_readoutName << " is not a phi-eta grid." << endmsg;
          return StatusCode::FAILURE;
        } else {
          info() << "subsegmentation for " << segmentationMulti->discriminatorName() << " from " << subSegm.key_min << " to " << subSegm.key_max  << endmsg;
          info() << "size in eta " << subsegmentation->gridSizeEta() << " , bins in phi " << subsegmentation->phiBins()  << endmsg;
          info() << "offset in eta " << subsegmentation->offsetEta() << " , offset in phi " << subsegmentation->offsetPhi() << endmsg;
        }
      }
    }
  } else {
    info() << "FCCSWGridPhiEta: size in eta " << segmentation->gridSizeEta() << " , bins in phi " << segmentation->phiBins()
           << endmsg;
    info() << "FCCSWGridPhiEta: offset in eta " << segmentation->offsetEta() << " , offset in phi "
           << segmentation->offsetPhi() << endmsg;
  }
  // Take readout bitfield decoder from GeoSvc
  auto decoder = m_geoSvc->lcdd()->readout(m_readoutName).idSpec().decoder();
  if (m_fieldNames.size() != m_fieldValues.size()) {
    error() << "Volume readout field descriptors (names and values) have different size." << endmsg;
    return StatusCode::FAILURE;
  }

  // Loop over all cells in the calorimeter and retrieve existing cellIDs
  // Loop over active layers
  for (unsigned int ilayer = 0; ilayer < numLayers; ilayer++) {
    // Get VolumeID
    dd4hep::DDSegmentation::VolumeID volumeID = 0;
    for (unsigned int it = 0; it < m_fieldNames.size(); it++) {
      decoder->set(volumeID, m_fieldNames[it], m_fieldValues[it]);
    }
    decoder->set(volumeID, m_activeFieldName, ilayer);
    decoder->set(volumeID, "eta", 0);
    decoder->set(volumeID, "phi", 0);

    if (segmentationMulti != nullptr) {
      segmentation = dynamic_cast<const dd4hep::DDSegmentation::FCCSWGridPhiEta*>(&segmentationMulti->subsegmentation(volumeID));
    }

    // Get number of segmentation cells within the active volume
    auto numCells = det::utils::numberOfCells(volumeID, *segmentation);
    debug() << "Segmentation cells  (Nphi, Neta, minEta): " << numCells << endmsg;
    // Loop over segmenation cells
    for (unsigned int iphi = 0; iphi < numCells[0]; iphi++) {
      for (unsigned int ieta = 0; ieta < numCells[1]; ieta++) {
        decoder->set(volumeID, "phi", iphi);
        decoder->set(volumeID, "eta", ieta + numCells[2]); // start from the minimum existing eta cell in this layer
        dd4hep::DDSegmentation::CellID cellId = volumeID;
        aCells.insert(std::pair<dd4hep::DDSegmentation::CellID, double>(cellId, 0));
      }
    }
  }
  return StatusCode::SUCCESS;
}<|MERGE_RESOLUTION|>--- conflicted
+++ resolved
@@ -5,13 +5,7 @@
 #include "DetCommon/DetUtils.h"
 #include "DetInterface/IGeoSvc.h"
 
-<<<<<<< HEAD
 DECLARE_COMPONENT(TubeLayerPhiEtaCaloTool)
-=======
-#include "DDSegmentation/MultiSegmentation.h"
-
-DECLARE_TOOL_FACTORY(TubeLayerPhiEtaCaloTool)
->>>>>>> c4ffd3f4
 
 TubeLayerPhiEtaCaloTool::TubeLayerPhiEtaCaloTool(const std::string& type, const std::string& name,
                                                  const IInterface* parent)
